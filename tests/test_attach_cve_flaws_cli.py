--- conflicted
+++ resolved
@@ -50,11 +50,7 @@
             topic=boilerplate['topic'].format(IMPACT=impact)
         )
         advisory.update.assert_any_call(
-<<<<<<< HEAD
-            cve_names='something CVE-2022-123 CVE-2022-456'
-=======
             cve_names='CVE-123 CVE-456'
->>>>>>> 017407af
         )
         advisory.update.assert_any_call(
             security_impact=impact
