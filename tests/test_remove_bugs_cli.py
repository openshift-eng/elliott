import unittest
import os
import traceback
from mock import patch
from click.testing import CliRunner
from elliottlib import errata
from elliottlib.cli import common
from elliottlib.cli.common import cli, Runtime
import elliottlib.cli.remove_bugs_cli
from elliottlib.bzutil import BugzillaBugTracker, JIRABugTracker
from flexmock import flexmock


class RemoveBugsTestCase(unittest.TestCase):
    def test_remove_bugzilla_bug(self):
        runner = CliRunner()

        flexmock(Runtime).should_receive("initialize")
        flexmock(BugzillaBugTracker).should_receive("get_config").and_return({'target_release': ['4.6.z']})
        flexmock(BugzillaBugTracker).should_receive("login")
<<<<<<< HEAD
        Advisory = flexmock(errata_bugs=[1, 2])
        flexmock(Advisory).should_receive("removeBugs")
        flexmock(Advisory).should_receive("commit")
        flexmock(errata).should_receive("Advisory").and_return(Advisory)
        flexmock(errata).should_receive("remove_multi_bugs")
        flexmock(BugzillaBugTracker).should_receive("get_bug").with_args(1).and_return(bugs[0])
        flexmock(BugzillaBugTracker).should_receive("get_bug").with_args(2).and_return(bugs[1])
        result = runner.invoke(cli, ['-g', 'openshift-4.6', 'remove-bugs', '--id', '1', '--id', '2', '-a', '99999'])
=======
        advisory = flexmock(errata_bugs=[1, 2, 3])
        flexmock(errata).should_receive("Advisory").and_return(advisory)
        flexmock(BugzillaBugTracker).should_receive("remove_bugs").with_args(advisory, [1, 2], False)

        result = runner.invoke(cli, ['-g', 'openshift-4.6', 'remove-bugs', '1', '2', '-a', '99999'])
        if result.exit_code != 0:
            exc_type, exc_value, exc_traceback = result.exc_info
            t = "\n".join(traceback.format_exception(exc_type, exc_value, exc_traceback))
            self.fail(t)
>>>>>>> fd8d46d4
        self.assertIn("Found 2 bugs", result.output)
        self.assertIn("Removing bugs from advisory 99999", result.output)

    @patch.dict(os.environ, {"USEJIRA": "True"})
    def test_remove_jira_bug(self):
        runner = CliRunner()

        flexmock(Runtime).should_receive("initialize")
        flexmock(JIRABugTracker).should_receive("get_config").and_return({'target_release': ['4.6.z']})
        flexmock(JIRABugTracker).should_receive("login")
        advisory = flexmock(jira_issues=['OCPBUGS-3', 'OCPBUGS-4', 'OCPBUGS-5'])
        flexmock(errata).should_receive("Advisory").and_return(advisory)
        flexmock(JIRABugTracker).should_receive("remove_bugs").with_args(advisory, ['OCPBUGS-3', 'OCPBUGS-4'], False)

        result = runner.invoke(cli, ['-g', 'openshift-4.6', 'remove-bugs', 'OCPBUGS-3', 'OCPBUGS-4', '-a', '99999'])
        self.assertIn("Found 2 bugs", result.output)
        self.assertIn("Removing bugs from advisory 99999", result.output)
        self.assertEqual(result.exit_code, 0)

    def test_remove_all_bugzilla(self):
        runner = CliRunner()

        flexmock(Runtime).should_receive("initialize")
        flexmock(BugzillaBugTracker).should_receive("get_config").and_return({'target_release': ['4.6.z']})
        flexmock(BugzillaBugTracker).should_receive("login")
<<<<<<< HEAD
        flexmock(common).should_receive("find_default_advisory")
        Advisory = flexmock(errata_bugs=[1, 2])
        flexmock(Advisory).should_receive("removeBugs")
        flexmock(Advisory).should_receive("commit")
        flexmock(errata).should_receive("Advisory").and_return(Advisory)
        flexmock(errata).should_receive("get_jira_issue").and_return(issues)
        flexmock(errata).should_receive("remove_multi_jira_issues")
        flexmock(errata).should_receive("remove_multi_bugs")
=======
        advisory = flexmock(errata_bugs=[1, 2, 3])
        flexmock(errata).should_receive("Advisory").and_return(advisory)
        flexmock(BugzillaBugTracker).should_receive("remove_bugs").with_args(advisory, [1, 2, 3], False)

>>>>>>> fd8d46d4
        result = runner.invoke(cli, ['-g', 'openshift-4.6', 'remove-bugs', '--all', '-a', '99999'])
        if result.exit_code != 0:
            exc_type, exc_value, exc_traceback = result.exc_info
            t = "\n".join(traceback.format_exception(exc_type, exc_value, exc_traceback))
            self.fail(t)
        self.assertIn("Found 3 bugs", result.output)
        self.assertIn("Removing bugs from advisory 99999", result.output)


if __name__ == '__main__':
    unittest.main()<|MERGE_RESOLUTION|>--- conflicted
+++ resolved
@@ -18,16 +18,6 @@
         flexmock(Runtime).should_receive("initialize")
         flexmock(BugzillaBugTracker).should_receive("get_config").and_return({'target_release': ['4.6.z']})
         flexmock(BugzillaBugTracker).should_receive("login")
-<<<<<<< HEAD
-        Advisory = flexmock(errata_bugs=[1, 2])
-        flexmock(Advisory).should_receive("removeBugs")
-        flexmock(Advisory).should_receive("commit")
-        flexmock(errata).should_receive("Advisory").and_return(Advisory)
-        flexmock(errata).should_receive("remove_multi_bugs")
-        flexmock(BugzillaBugTracker).should_receive("get_bug").with_args(1).and_return(bugs[0])
-        flexmock(BugzillaBugTracker).should_receive("get_bug").with_args(2).and_return(bugs[1])
-        result = runner.invoke(cli, ['-g', 'openshift-4.6', 'remove-bugs', '--id', '1', '--id', '2', '-a', '99999'])
-=======
         advisory = flexmock(errata_bugs=[1, 2, 3])
         flexmock(errata).should_receive("Advisory").and_return(advisory)
         flexmock(BugzillaBugTracker).should_receive("remove_bugs").with_args(advisory, [1, 2], False)
@@ -37,7 +27,6 @@
             exc_type, exc_value, exc_traceback = result.exc_info
             t = "\n".join(traceback.format_exception(exc_type, exc_value, exc_traceback))
             self.fail(t)
->>>>>>> fd8d46d4
         self.assertIn("Found 2 bugs", result.output)
         self.assertIn("Removing bugs from advisory 99999", result.output)
 
@@ -63,21 +52,11 @@
         flexmock(Runtime).should_receive("initialize")
         flexmock(BugzillaBugTracker).should_receive("get_config").and_return({'target_release': ['4.6.z']})
         flexmock(BugzillaBugTracker).should_receive("login")
-<<<<<<< HEAD
-        flexmock(common).should_receive("find_default_advisory")
-        Advisory = flexmock(errata_bugs=[1, 2])
-        flexmock(Advisory).should_receive("removeBugs")
-        flexmock(Advisory).should_receive("commit")
-        flexmock(errata).should_receive("Advisory").and_return(Advisory)
-        flexmock(errata).should_receive("get_jira_issue").and_return(issues)
-        flexmock(errata).should_receive("remove_multi_jira_issues")
-        flexmock(errata).should_receive("remove_multi_bugs")
-=======
         advisory = flexmock(errata_bugs=[1, 2, 3])
         flexmock(errata).should_receive("Advisory").and_return(advisory)
         flexmock(BugzillaBugTracker).should_receive("remove_bugs").with_args(advisory, [1, 2, 3], False)
 
->>>>>>> fd8d46d4
+
         result = runner.invoke(cli, ['-g', 'openshift-4.6', 'remove-bugs', '--all', '-a', '99999'])
         if result.exit_code != 0:
             exc_type, exc_value, exc_traceback = result.exc_info
