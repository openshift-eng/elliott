--- conflicted
+++ resolved
@@ -110,11 +110,7 @@
 
     def test_find_bugs_sweep_advisory_jira(self):
         runner = CliRunner()
-<<<<<<< HEAD
-        bugs = [flexmock(id='BZ1', is_tracker_bug=lambda: True, whiteboard_component='foo')]
-=======
         bugs = [flexmock(id='BZ1', is_tracker_bug=lambda: False, component='whatever', sub_component='whatever')]
->>>>>>> 2f7f03ed
         advisory_id = 123
 
         # common mocks
