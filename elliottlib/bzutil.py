"""
Utility functions and object abstractions for general interactions
with BugTrackers
"""
import asyncio
import itertools
import re
import urllib.parse
import xmlrpc.client
import bugzilla
import click
import os
import requests
from requests_gssapi import HTTPSPNEGOAuth
from datetime import datetime, timezone
from time import sleep
from typing import Dict, Iterable, List, Optional
from jira import JIRA, Issue
from errata_tool import Erratum
from errata_tool.jira_issue import JiraIssue as ErrataJira
from errata_tool.bug import Bug as ErrataBug
from bugzilla.bug import Bug
from koji import ClientSession

from elliottlib import constants, exceptions, exectools, logutil, errata, util
from elliottlib.cli import cli_opts
from elliottlib.errata_async import AsyncErrataAPI
from elliottlib.metadata import Metadata
from elliottlib.util import isolate_timestamp_in_release, chunk

logger = logutil.getLogger(__name__)


# This is easier to patch in unit tests
def datetime_now():
    return datetime.now(timezone.utc)


def get_jira_bz_bug_ids(bug_ids):
    ids = cli_opts.id_convert_str(bug_ids)
    jira_ids = {b for b in ids if JIRABug.looks_like_a_jira_bug(b)}
    bz_ids = {int(b) for b in ids if not JIRABug.looks_like_a_jira_bug(b)}
    return jira_ids, bz_ids


class Bug:
    def __init__(self, bug_obj):
        self.bug = bug_obj

    @property
    def id(self):
        raise NotImplementedError

    def created_days_ago(self):
        created_date = self.creation_time_parsed()
        return (datetime_now() - created_date).days

    def creation_time_parsed(self):
        raise NotImplementedError

    @property
    def corresponding_flaw_bug_ids(self):
        raise NotImplementedError

    @property
    def whiteboard_component(self):
        raise NotImplementedError

    def all_advisory_ids(self):
        raise NotImplementedError

    def is_tracker_bug(self):
        raise NotImplementedError

    def is_invalid_tracker_bug(self):
        raise NotImplementedError

    def is_flaw_bug(self):
        return self.product == "Security Response" and self.component == "vulnerability"

    def is_ocp_bug(self):
        raise NotImplementedError

    @property
    def component(self):
        raise NotImplementedError

    @property
    def product(self):
        raise NotImplementedError

    @staticmethod
    def get_target_release(bugs: List[Bug]) -> str:
        """
        Pass in a list of bugs and get their target release version back.
        Raises exception if they have different target release versions set.

        :param bugs: List[Bug] instance
        """
        invalid_bugs = []
        target_releases = dict()

        if not bugs:
            raise ValueError("bugs should be a non empty list")

        for bug in bugs:
            # make sure it's a list with a valid str value
            valid_target_rel = isinstance(bug.target_release, list) and len(bug.target_release) > 0 and \
                re.match(r'(\d+.\d+.[0|z])', bug.target_release[0])
            if not valid_target_rel:
                invalid_bugs.append(bug)
            else:
                tr = bug.target_release[0]
                if tr not in target_releases:
                    target_releases[tr] = set()
                target_releases[tr].add(bug.id)

        if invalid_bugs:
            err = 'target_release should be a list with a string matching regex (digit+.digit+.[0|z])'
            for b in invalid_bugs:
                err += f'\n bug: {b.id}, target_release: {b.target_release} '
            raise ValueError(err)

        if len(target_releases) != 1:
            err = f'Found different target_release values for bugs: {target_releases}. ' \
                'There should be only 1 target release for all bugs. Fix the offending bug(s) and try again.'
            raise ValueError(err)

        return list(target_releases.keys())[0]


class BugzillaBug(Bug):
    def __getattr__(self, attr):
        if attr in self.__dict__:
            return getattr(self, attr)
        return getattr(self.bug, attr)

    def __init__(self, bug_obj):
        super().__init__(bug_obj)

    @property
    def id(self):
        return self.bug.id

    @property
    def product(self):
        return self.bug.product

    @property
    def component(self):
        return self.bug.component

    @property
    def target_release(self):
        return self.bug.target_release

    @property
    def sub_component(self):
        if hasattr(self.bug, 'sub_component'):
            return self.bug.sub_component
        else:
            return None

    @property
    def corresponding_flaw_bug_ids(self):
        return self.bug.blocks

    @property
    def whiteboard_component(self):
        """Get whiteboard component value of a bug.

        An OCP cve tracker has a whiteboard value "component:<component_name>"
        to indicate which component the bug belongs to.

        :returns: a string if a value is found, otherwise None
        """
        marker = r'component:\s*(\S+)'
        tmp = re.search(marker, self.bug.whiteboard)
        if tmp and len(tmp.groups()) == 1:
            component_name = tmp.groups()[0]
            return component_name
        return None

    def is_tracker_bug(self):
        has_keywords = set(constants.TRACKER_BUG_KEYWORDS).issubset(set(self.keywords))
        has_whiteboard_component = bool(self.whiteboard_component)
        return has_keywords and has_whiteboard_component

    def is_invalid_tracker_bug(self):
        if self.is_tracker_bug():
            return False
        if 'WeaknessTracking' in self.keywords:
            # See e.g. https://bugzilla.redhat.com/show_bug.cgi?id=2092289. This bug is not a CVE tracker
            return False
        has_cve_in_summary = bool(re.search(r'CVE-\d+-\d+', self.summary))
        has_keywords = set(constants.TRACKER_BUG_KEYWORDS).issubset(set(self.keywords))
        return has_keywords or has_cve_in_summary

    def all_advisory_ids(self):
        return ErrataBug(self.id).all_advisory_ids

    def is_ocp_bug(self):
        return self.product == constants.BUGZILLA_PRODUCT_OCP

    def creation_time_parsed(self):
        return datetime.strptime(str(self.bug.creation_time), '%Y%m%dT%H:%M:%S').replace(tzinfo=timezone.utc)


class JIRABug(Bug):
    def __init__(self, bug_obj: Issue):
        super().__init__(bug_obj)

    @property
    def id(self):
        return self.bug.key

    @property
    def weburl(self):
        return self.bug.permalink()

    @property
    def component(self):
        component0 = self.bug.fields.components[0].name
        return component0.split('/')[0].strip()

    @property
    def status(self):
        return self.bug.fields.status.name

    def is_tracker_bug(self):
        has_keywords = set(constants.TRACKER_BUG_KEYWORDS).issubset(set(self.keywords))
        has_whiteboard_component = bool(self.whiteboard_component)
        has_linked_flaw = bool(self.corresponding_flaw_bug_ids)
        return has_keywords and has_whiteboard_component and has_linked_flaw

    def is_invalid_tracker_bug(self):
        if self.is_tracker_bug():
            return False
        if 'WeaknessTracking' in self.keywords:
            # See e.g. https://issues.redhat.com/browse/OCPBUGS-5804. This is not to be regarded a tracking bug.
            return False
        if 'art:cloned-kernel-bug' in self.keywords:
            # Bugs for advance-shipped kernel builds should not be regarded as a tracker. They might look like one,
            # but they are not invalid.
            # Context in this thread: https://redhat-internal.slack.com/archives/C04SCM5AYE4/p1685524912511489?thread_ts=1685489306.568039&cid=C04SCM5AYE4
            # This is likely not the end state, but at least for the time being.
            return False
        has_cve_in_summary = bool(re.search(r'CVE-\d+-\d+', self.summary))
        has_keywords = set(constants.TRACKER_BUG_KEYWORDS).issubset(set(self.keywords))
        has_linked_flaw = bool(self.corresponding_flaw_bug_ids)
        return has_keywords or has_cve_in_summary or has_linked_flaw

    @property
    def summary(self):
        return self.bug.fields.summary

    @property
    def blocks(self):
        return self._get_blocks()

    @property
    def keywords(self):
        return self.bug.fields.labels

    @property
    def corresponding_flaw_bug_ids(self):
        flaw_bug_ids = []
        for label in self.bug.fields.labels:
            if str(label).startswith("flaw"):
                match = re.match(r'flaw:bz#(\d+)', label)
                if match:
                    flaw_bug_ids.append(match[1])
        return [int(f) for f in flaw_bug_ids]

    @property
    def version(self):
        return [x.name for x in self.bug.fields.versions]

    @property
    def blocked_by_bz(self):
        url = getattr(self.bug.fields, JIRABugTracker.FIELD_BLOCKED_BY_BZ)
        if not url:
            return None
        bug_id = re.search(r"id=(\d+)", url)
        if not bug_id:
            return None
        return int(bug_id.groups()[0])

    @property
    def target_release(self):
        tr_field = getattr(self.bug.fields, JIRABugTracker.FIELD_TARGET_VERSION)
        if not tr_field:
            raise ValueError(f'bug {self.id} does not have `Target Version` field set')
        return [x.name for x in tr_field]

    @property
    def sub_component(self):
        component0 = self.bug.fields.components[0].name
        split = component0.split('/')
        if len(split) < 2:
            return None
        return split[1].strip()

    @property
    def resolution(self):
        return str(self.bug.fields.resolution)

    @property
    def depends_on(self):
        depends_on = self._get_depends()
        depends_on_bz = self.blocked_by_bz
        if depends_on_bz:
            depends_on.append(depends_on_bz)
        return depends_on

    @property
    def release_blocker(self):
        return self._get_release_blocker()

    @property
    def severity(self):
        return self._get_severity()

    @property
    def product(self):
        return self.bug.fields.project.key

    @property
    def alias(self):
        # TODO: See usage. this can be correct or incorrect based in usage.
        return self.bug.fields.labels

    @property
    def whiteboard_component(self):
        """Get whiteboard component value of a bug.

        An OCP cve tracker has a whiteboard value "component:<component_name>"
        to indicate which component the bug belongs to.

        :returns: a string if a value is found, otherwise None
        """
        marker = r'component:\s*(\S+)'
        for label in self.bug.fields.labels:
            tmp = re.search(marker, label)
            if tmp and len(tmp.groups()) == 1:
                component_name = tmp.groups()[0]
                return component_name
        return None

    def _get_release_blocker(self):
        # release blocker can be ['None','Approved'=='+','Proposed'=='?','Rejected'=='-']
        field = getattr(self.bug.fields, JIRABugTracker.FIELD_RELEASE_BLOCKER)
        if field:
            return field.value == 'Approved'
        return False

    def _get_blocked_reason(self):
        field = getattr(self.bug.fields, JIRABugTracker.FIELD_BLOCKED_REASON)
        if field:
            return field.value
        return None

    def _get_severity(self):
        field = getattr(self.bug.fields, JIRABugTracker.FIELD_SEVERITY)
        if field:
            if "Urgent" in field.value:
                return "Urgent"
            if "High" in field.value:
                return "High"
            if "Medium" in field.value:
                return "Medium"
            if "Low" in field.value:
                return "Low"
        return None

    def all_advisory_ids(self):
        return ErrataJira(self.id).all_advisory_ids

    def creation_time_parsed(self):
        return datetime.strptime(str(self.bug.fields.created), '%Y-%m-%dT%H:%M:%S.%f%z')

    def is_ocp_bug(self):
        return self.bug.fields.project.key == "OCPBUGS" and not self.is_placeholder_bug()

    def is_placeholder_bug(self):
        return ('Placeholder' in self.summary) and (self.component == 'Release') and ('Automation' in self.keywords)

    def _get_blocks(self):
        # link "blocks"
        blocks = []
        for link in self.bug.fields.issuelinks:
            if link.type.name == "Blocks" and hasattr(link, "outwardIssue"):
                blocks.append(link.outwardIssue.key)
        return blocks

    def _get_depends(self):
        # link "is blocked by"
        depends = []
        for link in self.bug.fields.issuelinks:
            if link.type.name == "Blocks" and hasattr(link, "inwardIssue"):
                depends.append(link.inwardIssue.key)
        return depends

    @staticmethod
    def looks_like_a_jira_bug(bug_id):
        pattern = re.compile(r'\w+-\d+')
        return pattern.match(str(bug_id))


class BugTracker:
    def __init__(self, config: dict, tracker_type: str):
        self.config = config
        self._server = self.config.get('server', '')
        self.type = tracker_type

    def component_filter(self, filter_name='default') -> List:
        return self.config.get('filters', {}).get(filter_name)

    def target_release(self) -> List:
        return self.config.get('target_release')

    def search(self, status, search_filter, verbose=False, **kwargs):
        raise NotImplementedError

    def blocker_search(self, status, search_filter, verbose=False, **kwargs):
        raise NotImplementedError

    def cve_tracker_search(self, status, search_filter, verbose=False, **kwargs):
        raise NotImplementedError

    def get_bug(self, bugid, **kwargs):
        raise NotImplementedError

    def get_bugs(self, bugids: List, permissive=False, **kwargs):
        raise NotImplementedError

    def get_bugs_map(self, bugids: List, permissive: bool = False, **kwargs) -> Dict:
        id_bug_map = {}
        if not bugids:
            return id_bug_map
        bugs = self.get_bugs(bugids, permissive=permissive, **kwargs)
        for bug in bugs:
            id_bug_map[bug.id] = bug
        return id_bug_map

    def remove_bugs(self, advisory_obj, bugids: List, noop=False):
        raise NotImplementedError

    def attach_bugs(self, bugids: List, advisory_id: int = 0, advisory_obj: Erratum = None, noop=False,
                    verbose=False):
        raise NotImplementedError

    def add_comment(self, bugid, comment: str, private: bool, noop=False):
        raise NotImplementedError

    def create_bug(self, bug_title, bug_description, target_status, keywords: List, noop=False):
        raise NotImplementedError

    def _update_bug_status(self, bugid, target_status):
        raise NotImplementedError

    @staticmethod
    def advisory_bug_ids(advisory_obj):
        raise NotImplementedError

    @staticmethod
    def id_convert(id_string):
        raise NotImplementedError

    def create_placeholder(self, kind, noop=False):
        title = f"Placeholder bug for OCP {self.config.get('target_release')[0]} {kind} release"
        return self.create_bug(title, title, "VERIFIED", ["Automation"], noop)

    def create_textonly(self, bug_title, bug_description, noop=False):
        return self.create_bug(bug_title, bug_description, "VERIFIED", [], noop)

    def update_bug_status(self, bug: Bug, target_status: str,
                          comment: Optional[str] = None, log_comment: bool = True, noop=False):
        """ Update bug status and optionally leave a comment
        :return: True if but status has been actually updated
        """
        current_status = bug.status
        action = f'changed {bug.id} from {current_status} to {target_status}'
        if current_status == target_status:
<<<<<<< HEAD
            logger.info(f'{bug.id} is already on {target_status}')
            return
=======
            click.echo(f'{bug.id} is already on {target_status}')
            return False
>>>>>>> 1dba8e6c
        elif noop:
            logger.info(f"Would have {action}")
        else:
            self._update_bug_status(bug.id, target_status)
            logger.info(action)

        comment_lines = []
        if log_comment:
            comment_lines.append(f'Elliott changed bug status from {current_status} to {target_status}.')
        if comment:
            comment_lines.append(comment)
        if comment_lines:
            self.add_comment(bug.id, '\n'.join(comment_lines), private=True, noop=noop)
        return True

    @staticmethod
    def get_corresponding_flaw_bugs(tracker_bugs: List[Bug], flaw_bug_tracker, brew_api,
                                    strict: bool = True, verbose: bool = False) -> (Dict, Dict):
        """Get corresponding flaw bug objects for given list of tracker bug objects.
        flaw_bug_tracker object to fetch flaw bugs from

        :return: (tracker_flaws, flaw_id_bugs): tracker_flaws is a dict with tracker bug id as key and list of flaw
        bug id as value, flaw_id_bugs is a dict with flaw bug id as key and flaw bug object as value
        """
        bug_tracker = flaw_bug_tracker
        flaw_bugs = bug_tracker.get_flaw_bugs(
            list(set(sum([t.corresponding_flaw_bug_ids for t in tracker_bugs], []))),
            verbose=verbose
        )
        flaw_tracker_map = {bug.id: {'bug': bug, 'trackers': []}
                            for bug in flaw_bugs}

        # Validate that each tracker has a corresponding flaw bug
        # and a whiteboard component
        trackers_with_no_flaws = set()
        trackers_with_invalid_components = set()
        for t in tracker_bugs:
            component = t.whiteboard_component
            if not component:
                trackers_with_invalid_components.add(t.id)
                continue

            # is this component a valid package name in brew?
            if not brew_api.getPackageID(component):
                logger.info(f'package `{component}` not found in brew')
                trackers_with_invalid_components.add(t.id)
                continue

            flaw_bug_ids = [i for i in t.corresponding_flaw_bug_ids if i in flaw_tracker_map]
            if not len(flaw_bug_ids):
                trackers_with_no_flaws.add(t.id)
                continue

            for f_id in flaw_bug_ids:
                flaw_tracker_map[f_id]['trackers'].append(t)

        error_msg = ''
        if trackers_with_no_flaws:
            error_msg += 'Cannot find any corresponding flaw bugs for these trackers: ' \
                         f'{sorted(trackers_with_no_flaws)}. '

        if trackers_with_invalid_components:
            error_msg += "These trackers do not have a valid whiteboard component value:" \
                         f" {sorted(trackers_with_invalid_components)}."

        if error_msg:
            if strict:
                raise exceptions.ElliottFatalError(error_msg)
            else:
                logger.warning(error_msg)

        invalid_trackers = trackers_with_no_flaws | trackers_with_invalid_components
        tracker_flaws = {
            t.id: [b for b in t.corresponding_flaw_bug_ids if b in flaw_tracker_map]
            for t in tracker_bugs if t.id not in invalid_trackers
        }
        return tracker_flaws, flaw_tracker_map

    def get_tracker_bugs(self, bug_ids: List, strict: bool = False, verbose: bool = False):
        raise NotImplementedError

    def get_flaw_bugs(self, bug_ids: List, strict: bool = True, verbose: bool = False):
        raise NotImplementedError


class JIRABugTracker(BugTracker):
    JIRA_BUG_BATCH_SIZE = 50

    # Prefer to query by user visible Field Name. Context: https://issues.redhat.com/browse/ART-7053
    FIELD_BLOCKED_BY_BZ = 'customfield_12322152'  # "Blocked by Bugzilla Bug"
    FIELD_TARGET_VERSION = 'customfield_12323140'  # "Target Version"
    FIELD_RELEASE_BLOCKER = 'customfield_12319743'  # "Release Blocker"
    FIELD_BLOCKED_REASON = 'customfield_12316544'  # "Blocked Reason"
    FIELD_SEVERITY = 'customfield_12316142'  # "Severity"

    @staticmethod
    def get_config(runtime) -> Dict:
        major, minor = runtime.get_major_minor()
        if major == 4 and minor < 6:
            raise ValueError("ocp-build-data/bug.yml is not expected to be available for 4.X versions < 4.6")
        bug_config = runtime.gitdata.load_data(key='bug').data
        # construct config so that all jira_config keys become toplevel keys
        jira_config = bug_config.pop('jira_config')
        for key in jira_config:
            if key in bug_config:
                raise ValueError(f"unexpected: top level config contains same key ({key}) as jira_config")
            bug_config[key] = jira_config[key]
        return bug_config

    def login(self, token_auth=None) -> JIRA:
        if not token_auth:
            token_auth = os.environ.get("JIRA_TOKEN")
            if not token_auth:
                raise ValueError(f"elliott requires login credentials for {self._server}. Set a JIRA_TOKEN env var ")
        client = JIRA(self._server, token_auth=token_auth)
        return client

    def __init__(self, config):
        super().__init__(config, 'jira')
        self._project = self.config.get('project', '')
        self._client: JIRA = self.login()

    @property
    def product(self):
        return self._project

    def looks_like_a_jira_project_bug(self, bug_id) -> bool:
        pattern = re.compile(fr'{self._project}-\d+')
        return bool(pattern.match(str(bug_id)))

    def get_bug(self, bugid: str, **kwargs) -> JIRABug:
        return JIRABug(self._client.issue(bugid, **kwargs))

    def get_bugs(self, bugids: List[str], permissive=False, verbose=False, **kwargs) -> List[JIRABug]:
        invalid_bugs = [b for b in bugids if not self.looks_like_a_jira_project_bug(b)]
        if invalid_bugs:
            logger.warn(f"Cannot fetch bugs from a different project (current project: {self._project}):"
                        f" {invalid_bugs}")
        bugids = [b for b in bugids if self.looks_like_a_jira_project_bug(b)]
        if not bugids:
            return []

        # Split the request in chunks, in order not to fall into
        # jira.exceptions.JIRAError for request header size too large
        bugs = []
        for chunk_of_bugs in chunk(list(bugids), self.JIRA_BUG_BATCH_SIZE):
            query = self._query(bugids=chunk_of_bugs, with_target_release=False)
            if verbose:
                logger.info(query)
            bugs.extend(self._search(query))

        if len(bugs) < len(bugids):
            bugids_not_found = set(bugids) - {b.id for b in bugs}
            msg = f"Some bugs could not be fetched ({len(bugids) - len(bugs)}): {bugids_not_found}"
            if not permissive:
                raise ValueError(msg)
            else:
                logger.warn(msg)
        return bugs

    def get_bug_remote_links(self, bug: JIRABug):
        remote_links = self._client.remote_links(bug)
        link_dict = {}
        for link in remote_links:
            if link.__contains__('relationship'):
                link_dict[link.relationship] = link.object.url
        return link_dict

    def create_bug(self, bug_title: str, bug_description: str, target_status: str, keywords: List, noop=False) -> \
            JIRABug:
        fields = {
            'project': {'key': self._project},
            'issuetype': {'name': 'Bug'},
            'components': [{'name': 'Release'}],
            'versions': [{'name': self.config.get('version')[0]}],  # Affects Version/s
            self.FIELD_TARGET_VERSION: [{'name': self.config.get('target_release')[0]}],  # Target Version
            'summary': bug_title,
            'labels': keywords,
            'description': bug_description
        }
        if noop:
            logger.info(f"Would have created JIRA Issue with status={target_status} and fields={fields}")
            return
        bug = self._client.create_issue(fields=fields)
        self._client.transition_issue(bug, target_status)
        return JIRABug(bug)

    def _update_bug_status(self, bugid, target_status):
        return self._client.transition_issue(bugid, target_status)

    def add_comment(self, bugid: str, comment: str, private: bool, noop=False):
        if noop:
            logger.info(f"Would have added a private={private} comment to {bugid}")
            return
        if private:
            self._client.add_comment(bugid, comment, visibility={'type': 'group', 'value': 'Red Hat Employee'})
        else:
            self._client.add_comment(bugid, comment)

    def _query(self, bugids: Optional[List] = None,
               status: Optional[List] = None,
               target_release: Optional[List] = None,
               include_labels: Optional[List] = None,
               exclude_labels: Optional[List] = None,
               with_target_release: bool = True,
               search_filter: str = None,
               custom_query: str = None) -> str:

        if target_release and with_target_release:
            raise ValueError("cannot use target_release and with_target_release together")
        if not target_release and with_target_release:
            target_release = self.target_release()

        exclude_components = []
        if search_filter:
            exclude_components = self.component_filter(search_filter)

        query = f"project={self._project}"
        if bugids:
            query += f" and issue in ({','.join(bugids)})"
        if status:
            val = ','.join(f'"{s}"' for s in status)
            query += f" and status in ({val})"
        if target_release:
            tr = ','.join(target_release)
            query += f' and "Target Version" in ({tr})'
        if include_labels:
            query += f" and labels in ({','.join(include_labels)})"
        if exclude_labels:
            query += f" and labels not in ({','.join(exclude_labels)})"
        if exclude_components:
            # https://docs.adaptavist.com/sr4js/6.55.1/features/jql-functions/included-jql-functions/calculations
            val = ','.join(f'componentMatch("{c}*")' for c in exclude_components)
            query += f" and component not in ({val})"
        if custom_query:
            query += custom_query
        return query

    def _search(self, query, verbose=False) -> List[JIRABug]:
        if verbose:
            logger.info(query)
        results = self._client.search_issues(query, maxResults=0)
        return [JIRABug(j) for j in results]

    def blocker_search(self, status, search_filter='default', verbose=False, **kwargs):
        query = self._query(
            status=status,
            with_target_release=True,
            search_filter=search_filter,
            custom_query='and "Release Blocker" = "Approved"'
        )
        return self._search(query, verbose=verbose, **kwargs)

    def search(self, status, search_filter='default', verbose=False):
        query = self._query(
            status=status,
            search_filter=search_filter
        )
        return self._search(query, verbose=verbose)

    def cve_tracker_search(self, status, search_filter='default', verbose=False):
        query = self._query(
            status=status,
            search_filter=search_filter,
            include_labels=["SecurityTracking"],
        )
        return self._search(query, verbose=verbose)

    def remove_bugs(self, advisory_obj, bugids: List, noop=False):
        if noop:
            print(f"Would've removed bugs: {bugids}")
            return
        advisory_obj.removeJIRAIssues(bugids)
        advisory_obj.commit()

    def attach_bugs(self, bugids: List, advisory_id: int = 0, advisory_obj: Erratum = None, noop=False,
                    verbose=False):
        if not advisory_obj:
            advisory_obj = Erratum(errata_id=advisory_id)
        return errata.add_jira_bugs_with_retry(advisory_obj, bugids, noop=noop)

    def filter_bugs_by_cutoff_event(self, bugs: Iterable, desired_statuses: Iterable[str],
                                    sweep_cutoff_timestamp: float, verbose=False) -> List:
        dt = datetime.utcfromtimestamp(sweep_cutoff_timestamp).strftime("%Y/%m/%d %H:%M")
        val = ','.join(f'"{s}"' for s in desired_statuses)
        query = f"issue in ({','.join([b.id for b in bugs])}) " \
                f"and status was in ({val}) " \
                f'before("{dt}")'
        return self._search(query, verbose=verbose)

    async def filter_attached_bugs(self, bugs: Iterable):
        bugs = list(bugs)
        api = AsyncErrataAPI()
        results = await asyncio.gather(*[api.get_advisories_for_jira(bug.id, ignore_not_found=True) for bug in bugs])
        attached_bugs = [bug for bug, advisories in zip(bugs, results) if advisories]
        await api.close()
        return attached_bugs

    @staticmethod
    def advisory_bug_ids(advisory_obj):
        return advisory_obj.jira_issues

    @staticmethod
    def id_convert(id_string):
        return cli_opts.id_convert_str(id_string)

    def get_tracker_bugs(self, bug_ids: List, strict: bool = False, verbose: bool = False):
        return [b for b in self.get_bugs(bug_ids, permissive=not strict, verbose=verbose) if b.is_tracker_bug()]

    def get_flaw_bugs(self, bug_ids: List, strict: bool = True, verbose: bool = False):
        return [b for b in self.get_bugs(bug_ids, permissive=not strict, verbose=verbose) if b.is_flaw_bug()]


class BugzillaBugTracker(BugTracker):
    @staticmethod
    def get_config(runtime):
        major, minor = runtime.get_major_minor()
        if major == 4 and minor < 5:
            raise ValueError("ocp-build-data/bug.yml is not expected to be available for 4.X versions < 4.5")
        bug_config = runtime.gitdata.load_data(key='bug').data
        # construct config so that all bugzilla_config keys become toplevel keys
        bz_config = bug_config.pop('bugzilla_config')
        for key in bz_config:
            if key in bug_config:
                raise ValueError(f"unexpected: top level config contains same key ({key}) as bugzilla_config")
            bug_config[key] = bz_config[key]
        return bug_config

    def login(self):
        client = bugzilla.Bugzilla(self._server)
        if not client.logged_in:
            raise ValueError(f"elliott requires cached login credentials for {self._server}. Login using 'bugzilla "
                             "login --api-key")
        return client

    def __init__(self, config):
        super().__init__(config, 'bugzilla')
        self._client = self.login()
        self.product = self.config.get('product', '')

    def get_bug(self, bugid, **kwargs):
        return BugzillaBug(self._client.getbug(bugid, **kwargs))

    def get_bugs(self, bugids, permissive=False, **kwargs):
        if not bugids:
            return []
        if 'verbose' in kwargs:
            if kwargs.pop('verbose'):
                logger.info(f'get_bugs called with bugids: {bugids}, permissive: {permissive} and kwargs: {kwargs}')
        bugs = [BugzillaBug(b) for b in self._client.getbugs(bugids, permissive=permissive, **kwargs)]
        if len(bugs) < len(bugids):
            bugids_not_found = set(bugids) - {b.id for b in bugs}
            msg = f"Some bugs could not be fetched ({len(bugids)-len(bugs)}): {bugids_not_found}"
            if permissive:
                print(msg)
        return bugs

    def client(self):
        return self._client

    def blocker_search(self, status, search_filter='default', verbose=False):
        query = _construct_query_url(self.config, status, search_filter, flag='blocker+')
        return self._search(query, verbose)

    def search(self, status, search_filter='default', verbose=False):
        query = _construct_query_url(self.config, status, search_filter)
        return self._search(query, verbose)

    def cve_tracker_search(self, status, search_filter='default', verbose=False):
        query = _construct_query_url(self.config, status, search_filter)
        query.addKeyword('SecurityTracking')
        return self._search(query, verbose)

    def _search(self, query, verbose=False):
        if verbose:
            logger.info(query)
        return [BugzillaBug(b) for b in _perform_query(self._client, query)]

    def remove_bugs(self, advisory_obj, bugids: List, noop=False):
        if noop:
            print(f"Would've removed bugs: {bugids}")
            return
        advisory_id = advisory_obj.errata_id
        return errata.remove_multi_bugs(advisory_id, bugids)

    def attach_bugs(self, bugids: List, advisory_id: int = 0, advisory_obj: Erratum = None, noop=False, verbose=False):
        if not advisory_obj:
            advisory_obj = Erratum(errata_id=advisory_id)
        return errata.add_bugzilla_bugs_with_retry(advisory_obj, bugids, noop=noop)

    def create_bug(self, title, description, target_status, keywords: List, noop=False) -> BugzillaBug:
        create_info = self._client.build_createbug(
            product=self.product,
            version=self.config.get('version')[0],
            target_release=self.config.get('target_release')[0],
            component="Release",
            summary=title,
            keywords=keywords,
            description=description)
        if noop:
            logger.info(f"Would have created BugzillaBug with status={target_status} and fields={create_info}")
            return
        new_bug = self._client.createbug(create_info)
        # change state to VERIFIED
        try:
            update = self._client.build_update(status=target_status)
            self._client.update_bugs([new_bug.id], update)
        except Exception as ex:  # figure out the actual bugzilla error. it only happens sometimes
            sleep(5)
            self._client.update_bugs([new_bug.id], update)
            print(ex)

        return BugzillaBug(new_bug)

    def _update_bug_status(self, bugid, target_status):
        if target_status == 'CLOSED':
            return self._client.update_bugs([bugid], self._client.build_update(status=target_status,
                                                                               resolution='WONTFIX'))
        return self._client.update_bugs([bugid], self._client.build_update(status=target_status))

    def add_comment(self, bugid, comment: str, private, noop=False):
        self._client.update_bugs([bugid], self._client.build_update(comment=comment, comment_private=private))

    def filter_bugs_by_cutoff_event(self, bugs: Iterable, desired_statuses: Iterable[str],
                                    sweep_cutoff_timestamp: float, verbose=False) -> List:
        """ Given a list of bugs, finds those that have changed to one of the desired statuses before the given timestamp.

        According to @jupierce:

        Let:
        - Z be a non-closed BZ in a monitored component
        - S2 be the current state (as in the moment we are scanning) of Z
        - S1 be the state of the Z at the moment of the cutoff
        - A be the set of state changes Z after the cutoff
        - F be the sweep states (MODIFIED, ON_QA, VERIFIED)

        Then Z is swept in if all the following are true:
        - S1 ∈ F
        - S2 ∈ F
        - A | ∄v : v <= S1

        In prose: if a BZ seems to qualify for a sweep currently and at the cutoff event, then all state changes after the cutoff event must be to a greater than the state which qualified the BZ at the cutoff event.

        :param bugs: a list of bugs
        :param desired_statuses: desired bug statuses
        :param sweep_cutoff_timestamp: a unix timestamp
        :return: a list of found bugs
        """
        qualified_bugs = []
        desired_statuses = set(desired_statuses)

        # Filters out bugs that are created after the sweep cutoff timestamp
        before_cutoff_bugs = [bug for bug in bugs if to_timestamp(bug.creation_time) <= sweep_cutoff_timestamp]
        if len(before_cutoff_bugs) < len(bugs):
            logger.info(
                f"{len(bugs) - len(before_cutoff_bugs)} of {len(bugs)} bugs are ignored because they were created after the sweep cutoff timestamp {sweep_cutoff_timestamp} ({datetime.utcfromtimestamp(sweep_cutoff_timestamp)})")

        # Queries bug history
        bugs_history = self._client.bugs_history_raw([bug.id for bug in before_cutoff_bugs])

        class BugStatusChange:
            def __init__(self, timestamp: int, old: str, new: str) -> None:
                self.timestamp = timestamp  # when this change is made?
                self.old = old  # old status
                self.new = new  # new status

            @classmethod
            def from_history_ent(cls, history):
                """ Converts from bug history dict returned from Bugzilla to BugStatusChange object.
                The history dict returned from Bugzilla includes bug changes on all fields, but we are only interested in the "status" field change.
                :return: BugStatusChange object, or None if the history doesn't include a "status" field change.
                """
                status_change = next(filter(lambda change: change["field_name"] == "status", history["changes"]), None)
                if not status_change:
                    return None
                return cls(to_timestamp(history["when"]), status_change["removed"], status_change["added"])

        for bug, bug_history in zip(before_cutoff_bugs, bugs_history["bugs"]):
            assert bug.id == bug_history[
                "id"]  # `bugs_history["bugs"]` returned from Bugzilla API should have the same order as `before_cutoff_bugs`, but be safe

            # We are only interested in "status" field changes
            status_changes = filter(None, map(BugStatusChange.from_history_ent, bug_history["history"]))

            # status changes after the cutoff event
            after_cutoff_status_changes = list(
                itertools.dropwhile(lambda change: change.timestamp <= sweep_cutoff_timestamp, status_changes))

            # determines the status of the bug at the moment of the sweep cutoff event
            if not after_cutoff_status_changes:
                sweep_cutoff_status = bug.status  # no status change after the cutoff event; use current status
            else:
                sweep_cutoff_status = after_cutoff_status_changes[
                    0].old  # sweep_cutoff_status should be the old status of the first status change after the sweep cutoff event

            if sweep_cutoff_status not in desired_statuses:
                logger.info(
                    f"BZ {bug.id} is ignored because its status was {sweep_cutoff_status} at the moment of sweep cutoff ({datetime.utcfromtimestamp(sweep_cutoff_timestamp)})")
                continue

            # Per @Justin Pierce: If a BZ seems to qualify for a sweep currently and at the sweep cutoff event, then all state changes after the sweep cutoff event must be to a greater than the state which qualified the BZ at the sweep cutoff event.
            regressed_changes = [change.new for change in after_cutoff_status_changes if
                                 constants.VALID_BUG_STATES.index(change.new) <= constants.VALID_BUG_STATES.index(
                                     sweep_cutoff_status)]
            if regressed_changes:
                logger.warning(
                    f"BZ {bug.id} is ignored because its status was {sweep_cutoff_status} at the moment of sweep cutoff ({datetime.utcfromtimestamp(sweep_cutoff_timestamp)})"
                    f", however its status changed back to {regressed_changes} afterwards")
                continue

            qualified_bugs.append(bug)

        return qualified_bugs

    async def filter_attached_bugs(self, bugs: Iterable):
        bugs = list(bugs)
        api = AsyncErrataAPI()
        results = await asyncio.gather(*[api.get_advisories_for_bug(bug.id) for bug in bugs])
        attached_bugs = [bug for bug, advisories in zip(bugs, results) if advisories]
        await api.close()
        return attached_bugs

    @staticmethod
    def advisory_bug_ids(advisory_obj):
        return advisory_obj.errata_bugs

    @staticmethod
    def id_convert(id_string):
        return cli_opts.id_convert(id_string)

    def get_tracker_bugs(self, bug_ids: List, strict: bool = False, verbose: bool = False):
        fields = ["target_release", "blocks", 'whiteboard', 'keywords']
        return [b for b in self.get_bugs(bug_ids, permissive=not strict, include_fields=fields, verbose=verbose) if
                b.is_tracker_bug()]

    def get_flaw_bugs(self, bug_ids: List, strict: bool = True, verbose: bool = False):
        fields = ["product", "component", "depends_on", "alias", "severity", "summary"]
        return [b for b in self.get_bugs(bug_ids, permissive=not strict, include_fields=fields, verbose=verbose) if
                b.is_flaw_bug()]


def get_highest_impact(trackers, tracker_flaws_map):
    """Get the highest impact of security bugs

    :param trackers: The list of tracking bugs you want to compare to get the highest severity
    :param tracker_flaws_map: A dict with tracking bug IDs as keys and lists of flaw bugs as values
    :return: The highest impact of the bugs
    """
    severity_index = 0  # "unspecified" severity
    for tracker in trackers:
        tracker_severity = constants.BUG_SEVERITY_NUMBER_MAP[tracker.severity.lower()]
        if tracker_severity == 0:
            # When severity isn't set on the tracker, check the severity of the flaw bugs
            # https://jira.coreos.com/browse/ART-1192
            flaws = tracker_flaws_map[tracker.id]
            for flaw in flaws:
                flaw_severity = constants.BUG_SEVERITY_NUMBER_MAP[flaw.severity.lower()]
                if flaw_severity > tracker_severity:
                    tracker_severity = flaw_severity
        if tracker_severity > severity_index:
            severity_index = tracker_severity
    if severity_index == 0:
        # When severity isn't set on all tracking and flaw bugs, default to "Low"
        # https://jira.coreos.com/browse/ART-1192
        logger.warning("CVE impact couldn't be determined for tracking bug(s); defaulting to Low.")
    return constants.SECURITY_IMPACT[severity_index]


def is_viable_bug(bug_obj):
    """ Check if a bug is viable to attach to an advisory.

    A viable bug must be in one of MODIFIED and VERIFIED status. We accept ON_QA
    bugs as viable as well, as they will be shortly moved to MODIFIED while attaching.

    :param bug_obj: bug object
    :returns: True if viable
    """
    return bug_obj.status in ["MODIFIED", "ON_QA", "VERIFIED"]


def _construct_query_url(config, status, search_filter='default', flag=None):
    query_url = SearchURL(config)
    query_url.fields = ['id', 'status', 'summary', 'creation_time', 'cf_pm_score', 'component',
                        # the api expects "sub_components" for the field "sub_component"
                        # https://github.com/python-bugzilla/python-bugzilla/blob/main/bugzilla/base.py#L321
                        'sub_components',
                        'external_bugs', 'whiteboard', 'keywords', 'target_release', 'depends_on']

    filter_list = []
    if config.get('filter'):
        filter_list = config.get('filter')
    elif config.get('filters'):
        filter_list = config.get('filters').get(search_filter)

    for f in filter_list:
        query_url.addFilter('component', 'notequals', f)

    # CVEs for this image get filed into component that we need to look at. As this is about a
    # deprecated system and fixing config is not an option, hard code this exclusion:
    query_url.addFilter('status_whiteboard', 'notsubstring', 'component:assisted-installer-container')

    for s in status:
        query_url.addBugStatus(s)

    for r in config.get('target_release', []):
        query_url.addTargetRelease(r)

    if flag:
        query_url.addFlagFilter(flag, "substring")

    return query_url


def _perform_query(bzapi, query_url):
    BZ_PAGE_SIZE = 1000

    def iterate_query(query):
        results = bzapi.query(query)

        if len(results) == BZ_PAGE_SIZE:
            query['offset'] += BZ_PAGE_SIZE
            results += iterate_query(query)
        return results

    include_fields = query_url.fields
    if not include_fields:
        include_fields = ['id']

    query = bzapi.url_to_query(str(query_url))
    query["include_fields"] = include_fields
    query["limit"] = BZ_PAGE_SIZE
    query["offset"] = 0

    return iterate_query(query)


class SearchFilter(object):
    """
    This represents a query filter. Each filter consists of three components:

    * field selector string
    * operator
    * field value
    """

    pattern = "&f{0}={1}&o{0}={2}&v{0}={3}"

    def __init__(self, field, operator, value):
        self.field = field
        self.operator = operator
        self.value = value

    def tostring(self, number):
        return SearchFilter.pattern.format(
            number, self.field, self.operator, urllib.parse.quote(self.value)
        )


class SearchURL(object):

    url_format = "https://{}/buglist.cgi?"

    def __init__(self, config):
        self.bz_host = config.get('server', '')
        self.classification = config.get('classification', '')
        self.product = config.get('product', '')
        self.bug_status = []
        self.filters = []
        self.filter_operator = ""
        self.versions = []
        self.target_releases = []
        self.keyword = ""
        self.keywords_type = ""
        self.fields = []

    def __str__(self):
        root_string = SearchURL.url_format.format(self.bz_host)

        url = root_string + self._status_string()

        url += "&classification={}".format(urllib.parse.quote(self.classification))
        url += "&product={}".format(urllib.parse.quote(self.product))
        url += self._keywords_string()
        url += self.filter_operator
        url += self._filter_string()
        url += self._target_releases_string()
        url += self._version_string()

        return url

    def _status_string(self):
        return "&".join(["bug_status={}".format(i) for i in self.bug_status])

    def _version_string(self):
        return "".join(["&version={}".format(i) for i in self.versions])

    def _filter_string(self):
        return "".join([f.tostring(i) for i, f in enumerate(self.filters)])

    def _target_releases_string(self):
        return "".join(["&target_release={}".format(tr) for tr in self.target_releases])

    def _keywords_string(self):
        return "&keywords={}&keywords_type={}".format(self.keyword, self.keywords_type)

    def addFilter(self, field, operator, value):
        self.filters.append(SearchFilter(field, operator, value))

    def addFlagFilter(self, flag, operator):
        self.filters.append(SearchFilter("flagtypes.name", operator, flag))

    def addTargetRelease(self, release_string):
        self.target_releases.append(release_string)

    def addVersion(self, version):
        self.versions.append(version)

    def addBugStatus(self, status):
        self.bug_status.append(status)

    def addKeyword(self, keyword, keyword_type="anywords"):
        self.keyword = keyword
        self.keywords_type = keyword_type


def to_timestamp(dt: xmlrpc.client.DateTime):
    """ Converts xmlrpc.client.DateTime to timestamp """
    return datetime.strptime(dt.value, "%Y%m%dT%H:%M:%S").replace(tzinfo=timezone.utc).timestamp()


async def approximate_cutoff_timestamp(basis_event: int, koji_api: ClientSession, metas: Iterable[Metadata]) -> float:
    """ Calculate an approximate sweep cutoff timestamp from the given basis event
    """
    basis_timestamp = koji_api.getEvent(basis_event)["ts"]
    builds: List[Dict] = await asyncio.gather(*[exectools.to_thread(meta.get_latest_build, default=None, complete_before_event=basis_event, honor_is=False) for meta in metas])
    nvrs = [b["nvr"] for b in builds if b]
    rebase_timestamp_strings = filter(None, [isolate_timestamp_in_release(nvr) for nvr in nvrs])  # the timestamp in the release field of NVR is the approximate rebase time
    # convert to UNIX timestamps
    rebase_timestamps = [datetime.strptime(ts, "%Y%m%d%H%M%S").replace(tzinfo=timezone.utc).timestamp()
                         for ts in rebase_timestamp_strings]
    return min(basis_timestamp, max(rebase_timestamps, default=basis_timestamp))


def get_highest_security_impact(bugs):
    security_impacts = set(bug.severity.lower() for bug in bugs)
    if 'urgent' in security_impacts:
        return 'Critical'
    if 'high' in security_impacts:
        return 'Important'
    if 'medium' in security_impacts:
        return 'Moderate'
    return 'Low'


def sort_cve_bugs(bugs):
    def cve_sort_key(bug):
        impact = constants.security_impact_map[get_highest_security_impact([bug])]
        year, num = bug.alias[0].split("-")[1:]
        return impact, -int(year), -int(num)
    return sorted(bugs, key=cve_sort_key, reverse=True)


def is_first_fix_any(flaw_bug: BugzillaBug, tracker_bugs: Iterable[Bug], current_target_release: str):
    # all z stream bugs are considered first fix
    if current_target_release[-1] != '0':
        return True

    if not tracker_bugs:
        # This shouldn't happen
        raise ValueError(f'flaw bug {flaw_bug.id} does not seem to have trackers')

    if not (hasattr(flaw_bug, 'alias') and flaw_bug.alias):
        raise ValueError(f'flaw bug {flaw_bug.id} does not have an alias')

    alias = flaw_bug.alias[0]
    cve_url = f"https://access.redhat.com/hydra/rest/securitydata/cve/{alias}.json"
    response = requests.get(cve_url)
    response.raise_for_status()
    data = response.json()

    major, minor = util.minor_version_tuple(current_target_release)
    ocp_product_name = f"Red Hat OpenShift Container Platform {major}"
    components_not_yet_fixed = []
    pyxis_base_url = "https://pyxis.engineering.redhat.com/v1/repositories/registry/registry.access.redhat.com" \
                     "/repository/{pkg_name}/images?page_size=1&include=data.brew"

    if 'package_state' not in data:
        logger.info(f'{flaw_bug.id} ({alias}) not considered a first-fix because no unfixed components were found')
        return False

    for package_info in data['package_state']:
        # previously we were also checking `package_info['fix_state'] in ['Affected', 'Under investigation']`
        # but we don't need to verify that since according to @sfowler if a package has a tracker for a cve
        # and was found in the list of unfixed components then it is assumed to be `Affected`
        if ocp_product_name in package_info['product_name']:
            pkg_name = package_info['package_name']
            # for images `package_name` field is usually the container delivery repo
            # otherwise we assume it's the exact brew package name
            if '/' in pkg_name:
                pyxis_url = pyxis_base_url.format(pkg_name=pkg_name)
                response = requests.get(pyxis_url, auth=HTTPSPNEGOAuth())
                if response.status_code == requests.codes.ok:
                    data = response.json()['data']
                    if data:
                        pkg_name = data[0]['brew']['package']
                    else:
                        logger.warn(f'could not find brew package info at {pyxis_url}')
                else:
                    logger.warn(f'got status={response.status_code} for {pyxis_url}')
            components_not_yet_fixed.append(pkg_name)

    # get tracker components
    first_fix_components = []
    for t in tracker_bugs:
        component = t.whiteboard_component
        if component in components_not_yet_fixed:
            first_fix_components.append((component, t.id))

    if first_fix_components:
        logger.info(f'{flaw_bug.id} ({alias}) considered first-fix for these (component, tracker):'
                    f' {first_fix_components}')
        return True

    logger.info(f'{flaw_bug.id} ({alias}) not considered a first-fix because newly fixed trackers '
                f'components {[t.whiteboard_component for t in tracker_bugs]}, were not found in unfixed components '
                f'{components_not_yet_fixed}')
    return False<|MERGE_RESOLUTION|>--- conflicted
+++ resolved
@@ -482,13 +482,8 @@
         current_status = bug.status
         action = f'changed {bug.id} from {current_status} to {target_status}'
         if current_status == target_status:
-<<<<<<< HEAD
             logger.info(f'{bug.id} is already on {target_status}')
-            return
-=======
-            click.echo(f'{bug.id} is already on {target_status}')
             return False
->>>>>>> 1dba8e6c
         elif noop:
             logger.info(f"Would have {action}")
         else:
