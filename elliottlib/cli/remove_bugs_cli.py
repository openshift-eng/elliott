--- conflicted
+++ resolved
@@ -54,40 +54,6 @@
 
     runtime.initialize()
     if default_advisory_type is not None:
-<<<<<<< HEAD
-        advisory = find_default_advisory(runtime, default_advisory_type)
-
-    if advisory:
-        try:
-            advs = errata.Advisory(errata_id=advisory)
-        except GSSError:
-            exit_unauthenticated()
-
-        if advs is False:
-            raise ElliottFatalError("Error: Could not locate advisory {advs}".format(advs=advisory))
-
-        try:
-            if remove_all:
-                if use_jira:
-                    # TODO: this will soon become advs.jira_issues
-                    bug_ids = [issue.key for issue in errata.get_jira_issue(advisory)]
-                else:
-                    bug_ids = advs.errata_bugs
-            else:
-                bug_ids = [bug_tracker.get_bug(i).id for i in id]
-                print(id)
-            print(bug_ids)
-            green_prefix(f"Found {len(bug_ids)} bugs:")
-            click.echo(f" {', '.join([str(b) for b in bug_ids])}")
-            green_prefix(f"Removing bugs from advisory {advisory}:")
-            if bug_ids:
-                if use_jira:
-                    errata.remove_multi_jira_issues(advisory, bug_ids)
-                else:
-                    errata.remove_multi_bugs(advisory, bug_ids)
-        except ErrataException as ex:
-            raise ElliottFatalError(getattr(ex, 'message', repr(ex)))
-=======
         advisory_id = find_default_advisory(runtime, default_advisory_type)
 
     if runtime.use_jira:
@@ -126,5 +92,4 @@
         green_prefix(f"Removing bugs from advisory {advisory_id}..")
         bug_tracker.remove_bugs(advisory, bug_ids, noop)
     except ErrataException as ex:
-        raise ElliottFatalError(getattr(ex, 'message', repr(ex)))
->>>>>>> fd8d46d4
+        raise ElliottFatalError(getattr(ex, 'message', repr(ex)))