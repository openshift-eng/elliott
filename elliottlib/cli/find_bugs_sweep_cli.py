--- conflicted
+++ resolved
@@ -241,16 +241,12 @@
         "rpm": set(),
         "image": set(),
         "extras": set(),
-<<<<<<< HEAD
         # Metadata advisory will not have Bugs for z-stream releases
         # But at GA time it can have operator builds for the early operator release
         # and thus related extras bugs (including trackers and flaws) will need to be attached to it
         # see: https://art-docs.engineering.redhat.com/release/4.y-ga/#early-silent-operator-release
         "metadata": set(),
-        "microshift": set()
-=======
         "microshift": set(),
->>>>>>> 256f8f0e
     }
 
     # for 3.x, all bugs should go to the rpm advisory
