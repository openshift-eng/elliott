import asyncio
import re
from typing import Any, Dict, Iterable, List, Set, Tuple

import click
from bugzilla.bug import Bug
from spnego.exceptions import GSSError

<<<<<<< HEAD
from elliottlib import bzutil, constants, util, errata
=======
from elliottlib import bzutil, constants, util
>>>>>>> 4057b451
from elliottlib.cli.common import cli, click_coroutine, pass_runtime
from elliottlib.errata_async import AsyncErrataAPI, AsyncErrataUtils
from elliottlib.runtime import Runtime
from elliottlib.util import (exit_unauthenticated, green_print,
                             minor_version_tuple, red_print)
from elliottlib.bzutil import BugzillaBugTracker, JIRABugTracker, Bug, get_corresponding_flaw_bugs


@cli.command("verify-attached-bugs", short_help="Verify bugs in a release will not be regressed in the next version")
@click.option("--verify-bug-status", is_flag=True, help="Check that bugs of advisories are all VERIFIED or more", type=bool, default=False)
@click.option("--verify-flaws", is_flag=True, help="Check that flaw bugs are attached and associated with specific builds", type=bool, default=False)
@click.option("--jira", 'use_jira',
              is_flag=True,
              default=False,
              help="Use jira as bug type")
@click.argument("advisories", nargs=-1, type=click.IntRange(1), required=False)
@pass_runtime
@click_coroutine
async def verify_attached_bugs_cli(runtime: Runtime, verify_bug_status: bool, advisories: Tuple[int, ...], verify_flaws: bool, use_jira: bool):
    """
    Verify the bugs in the advisories (specified as arguments or in group.yml) for a release.
    Requires a runtime to ensure that all bugs in the advisories match the runtime version.
    Also ensures that bugs in the next release which block bugs in these advisories have
    been verified, as those represent backports we do not want to regress in upgrades.

    If any verification fails, a text explanation is given and the return code is 1.
    Otherwise, prints the number of bugs in the advisories and exits with success.
    """
    runtime.initialize()
    advisories = advisories or [a for a in runtime.group_config.get('advisories', {}).values()]
    if not advisories:
        red_print("No advisories specified on command line or in group.yml")
        exit(1)
    validator = BugValidator(runtime, use_jira, output="text")
    try:
        await validator.errata_api.login()
        advisory_bugs = await validator.get_attached_bugs(advisories)
        non_flaw_bugs = validator.filter_bugs_by_product({b for bugs in advisory_bugs.values() for b in bugs})
        validator.validate(non_flaw_bugs, verify_bug_status)
        if verify_flaws:
            await validator.verify_attached_flaws(advisory_bugs)
    except GSSError:
        exit_unauthenticated()
    finally:
        await validator.close()


@cli.command("verify-bugs", short_help="Same as verify-attached-bugs, but for bugs that are not (yet) attached to advisories")
@click.option("--verify-bug-status", is_flag=True, help="Check that bugs of advisories are all VERIFIED or more", type=bool, default=False)
@click.option('--output', '-o',
              required=False,
              type=click.Choice(['text', 'json', 'slack']),
              default='text',
              help='Applies chosen format to command output')
@click.option("--jira", 'use_jira',
              is_flag=True,
              default=False,
              help="Use jira bug as bugtype")
@click.argument("bug_ids", nargs=-1, type=click.IntRange(1), required=False)
@pass_runtime
@click_coroutine
async def verify_bugs_cli(runtime, verify_bug_status, output, use_jira, bug_ids):
    runtime.initialize()
    validator = BugValidator(runtime, use_jira, output)
    bugs = validator.filter_bugs_by_product(validator.bug_tracker.get_bugs(bug_ids))
    try:
        validator.validate(bugs, verify_bug_status)
    finally:
        await validator.close()


class BugValidator:

    def __init__(self, runtime: Runtime, use_jira: bool = False, output: str = 'text'):
        self.runtime = runtime
        self.use_jira = use_jira
        bug_tracker_cls = JIRABugTracker if use_jira else BugzillaBugTracker
        self.config = bug_tracker_cls.get_config(runtime)
        self.bug_tracker = bug_tracker_cls(self.config)
        self.target_releases: List[str] = self.config['target_release']
        self.product: str = self.config['product']
        self.et_data: Dict[str, Any] = runtime.gitdata.load_data(key='erratatool').data
        self.errata_api = AsyncErrataAPI(self.et_data.get("server", constants.errata_url))
        self.problems: List[str] = []
        self.output = output

    async def close(self):
        await self.errata_api.close()

    def validate(self, non_flaw_bugs: Iterable[Bug], verify_bug_status: bool,):
        non_flaw_bugs = self.filter_bugs_by_release(non_flaw_bugs, complain=True)
        blocking_bugs_for = self._get_blocking_bugs_for(non_flaw_bugs)
        self._verify_blocking_bugs(blocking_bugs_for)

        if verify_bug_status:
            self._verify_bug_status(non_flaw_bugs)

        if self.problems:
            if self.output != 'slack':
                red_print("Some bug problems were listed above. Please investigate.")
            exit(1)
        green_print("All bugs were verified. This check doesn't cover CVE flaw bugs.")

    async def verify_attached_flaws(self, advisory_bugs: Dict[int, List[Bug]]):
        futures = []
        for advisory_id, attached_bugs in advisory_bugs.items():
            attached_trackers = [b for b in attached_bugs if bzutil.is_cve_tracker(b)]
            attached_flaws = [b for b in attached_bugs if b.is_flaw_bug()]
            futures.append(self._verify_attached_flaws_for(advisory_id, attached_trackers, attached_flaws))
        await asyncio.gather(*futures)
        if self.problems:
            red_print("Some bug problems were listed above. Please investigate.")
            exit(1)
        green_print("All CVE flaw bugs were verified.")

    async def _verify_attached_flaws_for(self, advisory_id: int, attached_trackers: Iterable[Bug], attached_flaws: Iterable[Bug]):
        # Retrieve flaw bugs in Bugzilla for attached_tracker_bugs
        tracker_flaws, flaw_id_bugs = get_corresponding_flaw_bugs(
            self.bug_tracker,
            attached_trackers,
            fields=["depends_on", "alias", "severity", "summary"]
        )

        # Find first-fix flaws
        first_fix_flaw_ids = set()
        if attached_trackers:
            current_target_release = bzutil.Bug.get_target_release(attached_trackers)
            if current_target_release[-1] == 'z':
                first_fix_flaw_ids = flaw_id_bugs.keys()
            else:
                first_fix_flaw_ids = {
                    flaw_bug.id for flaw_bug in flaw_id_bugs.values()
<<<<<<< HEAD
                    if bzutil.is_first_fix_any(self.bug_tracker.client(), flaw_bug, current_target_release)
=======
                    if bzutil.is_first_fix_any(self.bzapi, flaw_bug, current_target_release)
>>>>>>> 4057b451
                }

        # Check if attached flaws match attached trackers
        attached_flaw_ids = {b.id for b in attached_flaws}
        missing_flaw_ids = attached_flaw_ids - first_fix_flaw_ids
        if missing_flaw_ids:
            self._complain(f"On advisory {advisory_id}, {len(missing_flaw_ids)} flaw bugs are not attached but they are referenced by attached tracker bugs: {', '.join(sorted(map(str, missing_flaw_ids)))}."
                           " You probably need to attach those flaw bugs or drop the corresponding tracker bugs.")
        extra_flaw_ids = first_fix_flaw_ids - attached_flaw_ids
        if extra_flaw_ids:
            self._complain(f"On advisory {advisory_id}, {len(extra_flaw_ids)} flaw bugs are attached but there are no tracker bugs referencing them: {', '.join(sorted(map(str, extra_flaw_ids)))}."
                           " You probably need to drop those flaw bugs or attach the corresponding tracker bugs.")

        # Check if advisory is of the expected type
        advisory_info = await self.errata_api.get_advisory(advisory_id)
        advisory_type = next(iter(advisory_info["errata"].keys())).upper()  # should be one of [RHBA, RHSA, RHEA]
        if not first_fix_flaw_ids:
            if advisory_type == "RHSA":
                self._complain(f"Advisory {advisory_id} is of type {advisory_type} but has no first-fix flaw bugs. It should be converted to RHBA or RHEA.")
            return  # The remaining checks are not needed for a non-RHSA.
        if advisory_type != "RHSA":
            self._complain(f"Advisory {advisory_id} is of type {advisory_type} but has first-fix flaw bugs {first_fix_flaw_ids}. It should be converted to RHSA.")

        # Check if flaw bugs are associated with specific builds
        cve_components_mapping: Dict[str, Set[str]] = {}
        for tracker in attached_trackers:
            component_name = bzutil.get_whiteboard_component(tracker)
            if not component_name:
                raise ValueError(f"Tracker bug {tracker.id} doesn't have a valid component name in its whiteboard field.")
            flaw_ids = tracker_flaws[tracker.id]
            for flaw_id in flaw_ids:
                if len(flaw_id_bugs[flaw_id].alias) != 1:
                    raise ValueError(f"Flaw bug {flaw_id} should have exact 1 alias.")
                cve = flaw_id_bugs[flaw_id].alias[0]
                cve_components_mapping.setdefault(cve, set()).add(component_name)
        current_cve_package_exclusions = await AsyncErrataUtils.get_advisory_cve_package_exclusions(self.errata_api, advisory_id)
        attached_builds = await self.errata_api.get_builds_flattened(advisory_id)
        expected_cve_packages_exclusions = AsyncErrataUtils.compute_cve_package_exclusions(attached_builds, cve_components_mapping)
        extra_cve_package_exclusions, missing_cve_package_exclusions = AsyncErrataUtils.diff_cve_package_exclusions(current_cve_package_exclusions, expected_cve_packages_exclusions)
        for cve, cve_package_exclusions in extra_cve_package_exclusions.items():
            if cve_package_exclusions:
                self._complain(f"On advisory {advisory_id}, {cve} is not associated with Brew components {', '.join(sorted(cve_package_exclusions))}."
                               " You may need to associate the CVE with the components in the CVE mapping or drop the tracker bugs.")
        for cve, cve_package_exclusions in missing_cve_package_exclusions.items():
            if cve_package_exclusions:
                self._complain(f"On advisory {advisory_id}, {cve} is associated with Brew components {', '.join(sorted(cve_package_exclusions))} without a tracker bug."
                               " You may need to explictly exclude those Brew components from the CVE mapping or attach the corresponding tracker bugs.")

        # Check if flaw bugs match the CVE field of the advisory
        advisory_cves = advisory_info["content"]["content"]["cve"].split()
        extra_cves = cve_components_mapping.keys() - advisory_cves
        if extra_cves:
            self._complain(f"On advisory {advisory_id}, bugs for the following CVEs are already attached but they are not listed in advisory's `CVE Names` field: {', '.join(sorted(extra_cves))}")
        missing_cves = advisory_cves - cve_components_mapping.keys()
        if missing_cves:
            self._complain(f"On advisory {advisory_id}, bugs for the following CVEs are not attached but listed in advisory's `CVE Names` field: {', '.join(sorted(missing_cves))}")

    async def get_attached_bugs(self, advisory_ids: Iterable[str]) -> Dict[int, Set[Bug]]:
        """ Get bugs attached to specified advisories
        :return: a dict with advisory id as key and set of bug objects as value
        """
        green_print(f"Retrieving bugs for advisory {advisory_ids}")
        if self.use_jira:
            issue_keys = {advisory_id: [issue["key"] for issue in errata.get_jira_issue_from_advisory(advisory_id)] for advisory_id in advisory_ids}
            bug_map = self.bug_tracker.get_bugs_map([key for keys in issue_keys.values() for key in keys])
            result = {advisory_id: {bug_map[key] for key in issue_keys[advisory_id]} for advisory_id in advisory_ids}
        else:
            advisories = await asyncio.gather(*[self.errata_api.get_advisory(advisory_id) for advisory_id in advisory_ids])
            bug_map = self.bug_tracker.get_bugs_map(list({b["bug"]["id"] for ad in advisories for b in ad["bugs"]["bugs"]}))
            result = {ad["content"]["content"]["errata_id"]: {bug_map[b["bug"]["id"]] for b in ad["bugs"]["bugs"]} for ad
                      in advisories}
        return result

    def filter_bugs_by_product(self, bugs):
        # filter out bugs for different product (presumably security flaw bugs)
        return [b for b in bugs if b.product == self.product]

    def filter_bugs_by_release(self, bugs: Iterable[Bug], complain: bool = False) -> List[Bug]:
        # filter out bugs with an invalid target release
        filtered_bugs = []
        for b in bugs:
            # b.target release is a list of size 0 or 1
            if any(target in self.target_releases for target in b.target_release):
                filtered_bugs.append(b)
            elif complain:
                self._complain(
                    f"bug {b.id} target release {b.target_release} is not in "
                    f"{self.target_releases}. Does it belong in this release?"
                )
        return filtered_bugs

    def _get_blocking_bugs_for(self, bugs):
        # get blocker bugs in the next version for all bugs we are examining
        candidate_blockers = [b.depends_on for b in bugs if b.depends_on]
        candidate_blockers = {b for deps in candidate_blockers for b in deps}

        v = minor_version_tuple(self.target_releases[0])
        next_version = (v[0], v[1] + 1)

        pattern = re.compile(r'^[0-9]+\.[0-9]+\.(0|z)$')

        # retrieve blockers and filter to those with correct product and target version
        blocking_bugs = {
            bug.id: bug
            for bug in self.bug_tracker.get_bugs(list(candidate_blockers))
            # b.target release is a list of size 0 or 1
            if any(minor_version_tuple(target) == next_version for target in bug.target_release if pattern.match(target))
            and bug.product == self.product
        }

        return {bug: [blocking_bugs[b] for b in bug.depends_on if b in blocking_bugs] for bug in bugs}

    def _verify_blocking_bugs(self, blocking_bugs_for):
        # complain about blocker bugs that aren't verified or shipped
        for bug, blockers in blocking_bugs_for.items():
            for blocker in blockers:
                message = str()
                if blocker.status not in ['VERIFIED', 'RELEASE_PENDING', 'CLOSED']:
                    if self.output == 'text':
                        message = f"Regression possible: {bug.status} bug {bug.id} is a backport of bug " \
                            f"{blocker.id} which has status {blocker.status}"
                    elif self.output == 'slack':
                        message = f"`{bug.status}` bug <{bug.weburl}|{bug.id}> is a backport of " \
                                  f"`{blocker.status}` bug <{blocker.weburl}|{blocker.id}>"
                    self._complain(message)
                if blocker.status == 'CLOSED' and blocker.resolution not in ['CURRENTRELEASE', 'NEXTRELEASE', 'ERRATA', 'DUPLICATE', 'NOTABUG', 'WONTFIX']:
                    if self.output == 'text':
                        message = f"Regression possible: {bug.status} bug {bug.id} is a backport of bug " \
                            f"{blocker.id} which was CLOSED {blocker.resolution}"
                    elif self.output == 'slack':
                        message = f"`{bug.status}` bug <{bug.weburl}|{bug.id}> is a backport of bug " \
                            f"<{blocker.weburl}|{blocker.id}> which was CLOSED `{blocker.resolution}`"
                    self._complain(message)

    def _verify_bug_status(self, bugs):
        # complain about bugs that are not yet VERIFIED or more.
        for bug in bugs:
            if bzutil.is_flaw_bug(bug):
                continue
            if bug.status in ["VERIFIED", "RELEASE_PENDING"]:
                continue
            if bug.status == "CLOSED" and bug.resolution == "ERRATA":
                continue
            status = f"{bug.status}"
            if bug.status == 'CLOSED':
                status = f"{bug.status}: {bug.resolution}"
            self._complain(f"Bug {bug.id} has status {status}")

    def _complain(self, problem: str):
        red_print(problem)
        self.problems.append(problem)<|MERGE_RESOLUTION|>--- conflicted
+++ resolved
@@ -6,11 +6,8 @@
 from bugzilla.bug import Bug
 from spnego.exceptions import GSSError
 
-<<<<<<< HEAD
+
 from elliottlib import bzutil, constants, util, errata
-=======
-from elliottlib import bzutil, constants, util
->>>>>>> 4057b451
 from elliottlib.cli.common import cli, click_coroutine, pass_runtime
 from elliottlib.errata_async import AsyncErrataAPI, AsyncErrataUtils
 from elliottlib.runtime import Runtime
@@ -143,11 +140,7 @@
             else:
                 first_fix_flaw_ids = {
                     flaw_bug.id for flaw_bug in flaw_id_bugs.values()
-<<<<<<< HEAD
                     if bzutil.is_first_fix_any(self.bug_tracker.client(), flaw_bug, current_target_release)
-=======
-                    if bzutil.is_first_fix_any(self.bzapi, flaw_bug, current_target_release)
->>>>>>> 4057b451
                 }
 
         # Check if attached flaws match attached trackers
