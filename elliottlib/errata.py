--- conflicted
+++ resolved
@@ -637,12 +637,9 @@
                 rt = add_jira_issue(advisory_id, chunk_of_bugs[i])
                 if rt.status_code != 201:
                     raise exceptions.ElliottFatalError(f"attach jira bug {chunk_of_bugs[i]} failed with "
-<<<<<<< HEAD
                                                        f"status={rt.status_code} "
                                                        f"errmsg={rt.json()}")
-=======
-                                                       f"status={rt.status_code}: {rt.json()}")
->>>>>>> d5f94382
+
         logger.info("All jira bugs attached")
 
 
